--- conflicted
+++ resolved
@@ -528,16 +528,6 @@
     resource_class: medium
     steps:
       - checkout
-<<<<<<< HEAD
-      - attach_workspace: { at: "." }
-      - restore_cache:
-          name: Restore PNPM Package Cache
-          keys:
-            - pnpm-packages-v2-{{ checksum "pnpm-lock.yaml" }}
-      - check-changed:
-          patterns: contracts-bedrock,op-bindings
-=======
->>>>>>> b1cee2f9
       - run:
           name: check go bindings
           command: make && git diff --exit-code
