--- conflicted
+++ resolved
@@ -7,11 +7,7 @@
     "type": "string"
   },
   {
-<<<<<<< HEAD
-    "bytes": "224",
-=======
     "bytes": "320",
->>>>>>> 2fb8c66b
     "label": "blueprint",
     "offset": 0,
     "slot": "1",
@@ -21,11 +17,7 @@
     "bytes": "320",
     "label": "implementation",
     "offset": 0,
-<<<<<<< HEAD
-    "slot": "8",
-=======
     "slot": "11",
->>>>>>> 2fb8c66b
     "type": "struct OPContractsManager.Implementations"
   }
 ]