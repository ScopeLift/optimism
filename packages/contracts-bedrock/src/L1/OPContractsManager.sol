// SPDX-License-Identifier: MIT
pragma solidity 0.8.15;

// Libraries
import { Blueprint } from "src/libraries/Blueprint.sol";
import { Constants } from "src/libraries/Constants.sol";
<<<<<<< HEAD
import { Claim, Duration, GameType, GameTypes, OutputRoot } from "src/dispute/lib/Types.sol";
=======
import { Bytes } from "src/libraries/Bytes.sol";
import { Claim, Duration, GameType, GameTypes } from "src/dispute/lib/Types.sol";
>>>>>>> 2fb8c66b

// Interfaces
import { ISemver } from "interfaces/universal/ISemver.sol";
import { IResourceMetering } from "interfaces/L1/IResourceMetering.sol";
import { IBigStepper } from "interfaces/dispute/IBigStepper.sol";
import { IDelayedWETH } from "interfaces/dispute/IDelayedWETH.sol";
import { IAnchorStateRegistry } from "interfaces/dispute/IAnchorStateRegistry.sol";
import { IDisputeGame } from "interfaces/dispute/IDisputeGame.sol";
import { IAddressManager } from "interfaces/legacy/IAddressManager.sol";
import { IProxyAdmin } from "interfaces/universal/IProxyAdmin.sol";
import { IDelayedWETH } from "interfaces/dispute/IDelayedWETH.sol";
import { IDisputeGameFactory } from "interfaces/dispute/IDisputeGameFactory.sol";
import { IFaultDisputeGame } from "interfaces/dispute/IFaultDisputeGame.sol";
import { IPermissionedDisputeGame } from "interfaces/dispute/IPermissionedDisputeGame.sol";
import { ISuperchainConfig } from "interfaces/L1/ISuperchainConfig.sol";
import { IProtocolVersions } from "interfaces/L1/IProtocolVersions.sol";
import { IOptimismPortal2 } from "interfaces/L1/IOptimismPortal2.sol";
import { ISystemConfig } from "interfaces/L1/ISystemConfig.sol";
import { IL1CrossDomainMessenger } from "interfaces/L1/IL1CrossDomainMessenger.sol";
import { IL1ERC721Bridge } from "interfaces/L1/IL1ERC721Bridge.sol";
import { IL1StandardBridge } from "interfaces/L1/IL1StandardBridge.sol";
import { IOptimismMintableERC20Factory } from "interfaces/universal/IOptimismMintableERC20Factory.sol";

contract OPContractsManager is ISemver {
    // -------- Structs --------

    /// @notice Represents the roles that can be set when deploying a standard OP Stack chain.
    struct Roles {
        address opChainProxyAdminOwner;
        address systemConfigOwner;
        address batcher;
        address unsafeBlockSigner;
        address proposer;
        address challenger;
    }

    /// @notice The full set of inputs to deploy a new OP Stack chain.
    struct DeployInput {
        Roles roles;
        uint32 basefeeScalar;
        uint32 blobBasefeeScalar;
        uint256 l2ChainId;
        // The correct type is OutputRoot memory but OP Deployer does not yet support structs.
        bytes startingAnchorRoot;
        // The salt mixer is used as part of making the resulting salt unique.
        string saltMixer;
        uint64 gasLimit;
        // Configurable dispute game parameters.
        GameType disputeGameType;
        Claim disputeAbsolutePrestate;
        uint256 disputeMaxGameDepth;
        uint256 disputeSplitDepth;
        Duration disputeClockExtension;
        Duration disputeMaxClockDuration;
    }

    /// @notice The full set of outputs from deploying a new OP Stack chain.
    struct DeployOutput {
        IProxyAdmin opChainProxyAdmin;
        IAddressManager addressManager;
        IL1ERC721Bridge l1ERC721BridgeProxy;
        ISystemConfig systemConfigProxy;
        IOptimismMintableERC20Factory optimismMintableERC20FactoryProxy;
        IL1StandardBridge l1StandardBridgeProxy;
        IL1CrossDomainMessenger l1CrossDomainMessengerProxy;
        // Fault proof contracts below.
        IOptimismPortal2 optimismPortalProxy;
        IDisputeGameFactory disputeGameFactoryProxy;
        IAnchorStateRegistry anchorStateRegistryProxy;
        IFaultDisputeGame faultDisputeGame;
        IPermissionedDisputeGame permissionedDisputeGame;
        IDelayedWETH delayedWETHPermissionedGameProxy;
        IDelayedWETH delayedWETHPermissionlessGameProxy;
    }

    /// @notice Addresses of ERC-5202 Blueprint contracts. There are used for deploying full size
    /// contracts, to reduce the code size of this factory contract. If it deployed full contracts
    /// using the `new Proxy()` syntax, the code size would get large fast, since this contract would
    /// contain the bytecode of every contract it deploys. Therefore we instead use Blueprints to
    /// reduce the code size of this contract.
    struct Blueprints {
        address addressManager;
        address proxy;
        address proxyAdmin;
        address l1ChugSplashProxy;
        address resolvedDelegateProxy;
        address permissionedDisputeGame1;
        address permissionedDisputeGame2;
        address permissionlessDisputeGame1;
        address permissionlessDisputeGame2;
    }

    /// @notice The latest implementation contracts for the OP Stack.
    struct Implementations {
        address l1ERC721BridgeImpl;
        address optimismPortalImpl;
        address systemConfigImpl;
        address optimismMintableERC20FactoryImpl;
        address l1CrossDomainMessengerImpl;
        address l1StandardBridgeImpl;
        address disputeGameFactoryImpl;
        address anchorStateRegistryImpl;
        address delayedWETHImpl;
        address mipsImpl;
    }

    struct AddGameInput {
        string saltMixer;
        ISystemConfig systemConfig;
        IProxyAdmin proxyAdmin;
        IDelayedWETH delayedWETH;
        GameType disputeGameType;
        Claim disputeAbsolutePrestate;
        uint256 disputeMaxGameDepth;
        uint256 disputeSplitDepth;
        Duration disputeClockExtension;
        Duration disputeMaxClockDuration;
        uint256 initialBond;
        IBigStepper vm;
        bool permissioned;
    }

    struct AddGameOutput {
        IDelayedWETH delayedWETH;
        IFaultDisputeGame faultDisputeGame;
    }

    // -------- Constants and Variables --------

    /// @custom:semver 1.0.0-beta.28
    string public constant version = "1.0.0-beta.28";

    /// @notice Represents the interface version so consumers know how to decode the DeployOutput struct
    /// that's emitted in the `Deployed` event. Whenever that struct changes, a new version should be used.
    uint256 public constant OUTPUT_VERSION = 0;

    /// @notice Address of the SuperchainConfig contract shared by all chains.
    ISuperchainConfig public immutable superchainConfig;

    /// @notice Address of the ProtocolVersions contract shared by all chains.
    IProtocolVersions public immutable protocolVersions;

    /// @notice L1 smart contracts release deployed by this version of OPCM. This is used in opcm to signal which
    /// version of the L1 smart contracts is deployed. It takes the format of `op-contracts/vX.Y.Z`.
    string public l1ContractsRelease;

    /// @notice Addresses of the Blueprint contracts.
    /// This is internal because if public the autogenerated getter method would return a tuple of
    /// addresses, but we want it to return a struct.
    Blueprints internal blueprint;

    /// @notice Addresses of the latest implementation contracts.
    Implementations internal implementation;

    /// @notice The OPContractsManager contract that is currently being used. This is needed in the upgrade function
    /// which is intended to be DELEGATECALLed.
    OPContractsManager internal immutable thisOPCM;

    // -------- Events --------

    /// @notice Emitted when a new OP Stack chain is deployed.
    /// @param outputVersion Version that indicates how to decode the `deployOutput` argument.
    /// @param l2ChainId Chain ID of the new chain.
    /// @param deployer Address that deployed the chain.
    /// @param deployOutput ABI-encoded output of the deployment.
    event Deployed(
        uint256 indexed outputVersion, uint256 indexed l2ChainId, address indexed deployer, bytes deployOutput
    );

    // -------- Errors --------

    /// @notice Thrown when an address is the zero address.
    error AddressNotFound(address who);

    /// @notice Throw when a contract address has no code.
    error AddressHasNoCode(address who);

    /// @notice Thrown when a release version is already set.
    error AlreadyReleased();

    /// @notice Thrown when an invalid `l2ChainId` is provided to `deploy`.
    error InvalidChainId();

    /// @notice Thrown when a role's address is not valid.
    error InvalidRoleAddress(string role);

    /// @notice Thrown when the latest release is not set upon initialization.
    error LatestReleaseNotSet();

    /// @notice Thrown when the starting anchor root is not provided.
    error InvalidStartingAnchorRoot();

    /// @notice Thrown when certain methods are called outside of a DELEGATECALL.
    error OnlyDelegatecall();

    /// @notice Thrown when game configs passed to addGameType are invalid.
    error InvalidGameConfigs();

    // -------- Methods --------

    constructor(
        ISuperchainConfig _superchainConfig,
        IProtocolVersions _protocolVersions,
        string memory _l1ContractsRelease,
        Blueprints memory _blueprints,
        Implementations memory _implementations
    ) {
        assertValidContractAddress(address(_superchainConfig));
        assertValidContractAddress(address(_protocolVersions));
        superchainConfig = _superchainConfig;
        protocolVersions = _protocolVersions;
        l1ContractsRelease = _l1ContractsRelease;

        blueprint = _blueprints;
        implementation = _implementations;
        thisOPCM = this;
    }

    function deploy(DeployInput calldata _input) external returns (DeployOutput memory) {
        assertValidInputs(_input);
        uint256 l2ChainId = _input.l2ChainId;
        string memory saltMixer = _input.saltMixer;
        DeployOutput memory output;

        // -------- Deploy Chain Singletons --------

        // The ProxyAdmin is the owner of all proxies for the chain. We temporarily set the owner to
        // this contract, and then transfer ownership to the specified owner at the end of deployment.
        // The AddressManager is used to store the implementation for the L1CrossDomainMessenger
        // due to it's usage of the legacy ResolvedDelegateProxy.
        output.addressManager = IAddressManager(
            Blueprint.deployFrom(
                blueprint.addressManager, computeSalt(l2ChainId, saltMixer, "AddressManager"), abi.encode()
            )
        );
        output.opChainProxyAdmin = IProxyAdmin(
            Blueprint.deployFrom(
                blueprint.proxyAdmin, computeSalt(l2ChainId, saltMixer, "ProxyAdmin"), abi.encode(address(this))
            )
        );
        output.opChainProxyAdmin.setAddressManager(output.addressManager);

        // -------- Deploy Proxy Contracts --------

        // Deploy ERC-1967 proxied contracts.
        output.l1ERC721BridgeProxy =
            IL1ERC721Bridge(deployProxy(l2ChainId, output.opChainProxyAdmin, saltMixer, "L1ERC721Bridge"));
        output.optimismPortalProxy =
            IOptimismPortal2(payable(deployProxy(l2ChainId, output.opChainProxyAdmin, saltMixer, "OptimismPortal")));
        output.systemConfigProxy =
            ISystemConfig(deployProxy(l2ChainId, output.opChainProxyAdmin, saltMixer, "SystemConfig"));
        output.optimismMintableERC20FactoryProxy = IOptimismMintableERC20Factory(
            deployProxy(l2ChainId, output.opChainProxyAdmin, saltMixer, "OptimismMintableERC20Factory")
        );
        output.disputeGameFactoryProxy =
            IDisputeGameFactory(deployProxy(l2ChainId, output.opChainProxyAdmin, saltMixer, "DisputeGameFactory"));
        output.anchorStateRegistryProxy =
            IAnchorStateRegistry(deployProxy(l2ChainId, output.opChainProxyAdmin, saltMixer, "AnchorStateRegistry"));

        // Deploy legacy proxied contracts.
        output.l1StandardBridgeProxy = IL1StandardBridge(
            payable(
                Blueprint.deployFrom(
                    blueprint.l1ChugSplashProxy,
                    computeSalt(l2ChainId, saltMixer, "L1StandardBridge"),
                    abi.encode(output.opChainProxyAdmin)
                )
            )
        );
        output.opChainProxyAdmin.setProxyType(address(output.l1StandardBridgeProxy), IProxyAdmin.ProxyType.CHUGSPLASH);
        string memory contractName = "OVM_L1CrossDomainMessenger";
        output.l1CrossDomainMessengerProxy = IL1CrossDomainMessenger(
            Blueprint.deployFrom(
                blueprint.resolvedDelegateProxy,
                computeSalt(l2ChainId, saltMixer, "L1CrossDomainMessenger"),
                abi.encode(output.addressManager, contractName)
            )
        );
        output.opChainProxyAdmin.setProxyType(
            address(output.l1CrossDomainMessengerProxy), IProxyAdmin.ProxyType.RESOLVED
        );
        output.opChainProxyAdmin.setImplementationName(address(output.l1CrossDomainMessengerProxy), contractName);
        // Now that all proxies are deployed, we can transfer ownership of the AddressManager to the ProxyAdmin.
        output.addressManager.transferOwnership(address(output.opChainProxyAdmin));

        // Eventually we will switch from DelayedWETHPermissionedGameProxy to DelayedWETHPermissionlessGameProxy.
        output.delayedWETHPermissionedGameProxy = IDelayedWETH(
            payable(deployProxy(l2ChainId, output.opChainProxyAdmin, saltMixer, "DelayedWETHPermissionedGame"))
        );

        // While not a proxy, we deploy the PermissionedDisputeGame here as well because it's bespoke per chain.
        output.permissionedDisputeGame = IPermissionedDisputeGame(
            Blueprint.deployFrom(
                blueprint.permissionedDisputeGame1,
                blueprint.permissionedDisputeGame2,
                computeSalt(l2ChainId, saltMixer, "PermissionedDisputeGame"),
                encodePermissionedFDGConstructor(
                    IFaultDisputeGame.GameConstructorParams({
                        gameType: _input.disputeGameType,
                        absolutePrestate: _input.disputeAbsolutePrestate,
                        maxGameDepth: _input.disputeMaxGameDepth,
                        splitDepth: _input.disputeSplitDepth,
                        clockExtension: _input.disputeClockExtension,
                        maxClockDuration: _input.disputeMaxClockDuration,
                        vm: IBigStepper(implementation.mipsImpl),
                        weth: IDelayedWETH(payable(address(output.delayedWETHPermissionedGameProxy))),
                        anchorStateRegistry: IAnchorStateRegistry(address(output.anchorStateRegistryProxy)),
                        l2ChainId: _input.l2ChainId
                    }),
                    _input.roles.proposer,
                    _input.roles.challenger
                )
            )
        );

        // -------- Set and Initialize Proxy Implementations --------
        bytes memory data;

        data = encodeL1ERC721BridgeInitializer(output);
        upgradeAndCall(
            output.opChainProxyAdmin, address(output.l1ERC721BridgeProxy), implementation.l1ERC721BridgeImpl, data
        );

        data = encodeOptimismPortalInitializer(output);
        upgradeAndCall(
            output.opChainProxyAdmin, address(output.optimismPortalProxy), implementation.optimismPortalImpl, data
        );

        // First we upgrade the implementation so it's version can be retrieved, then we initialize
        // it afterwards. See the comments in encodeSystemConfigInitializer to learn more.
        output.opChainProxyAdmin.upgrade(payable(address(output.systemConfigProxy)), implementation.systemConfigImpl);
        data = encodeSystemConfigInitializer(_input, output);
        upgradeAndCall(
            output.opChainProxyAdmin, address(output.systemConfigProxy), implementation.systemConfigImpl, data
        );

        data = encodeOptimismMintableERC20FactoryInitializer(output);
        upgradeAndCall(
            output.opChainProxyAdmin,
            address(output.optimismMintableERC20FactoryProxy),
            implementation.optimismMintableERC20FactoryImpl,
            data
        );

        data = encodeL1CrossDomainMessengerInitializer(output);
        upgradeAndCall(
            output.opChainProxyAdmin,
            address(output.l1CrossDomainMessengerProxy),
            implementation.l1CrossDomainMessengerImpl,
            data
        );

        data = encodeL1StandardBridgeInitializer(output);
        upgradeAndCall(
            output.opChainProxyAdmin, address(output.l1StandardBridgeProxy), implementation.l1StandardBridgeImpl, data
        );

        data = encodeDelayedWETHInitializer(_input);
        // Eventually we will switch from DelayedWETHPermissionedGameProxy to DelayedWETHPermissionlessGameProxy.
        upgradeAndCall(
            output.opChainProxyAdmin,
            address(output.delayedWETHPermissionedGameProxy),
            implementation.delayedWETHImpl,
            data
        );

        // We set the initial owner to this contract, set game implementations, then transfer ownership.
        data = encodeDisputeGameFactoryInitializer();
        upgradeAndCall(
            output.opChainProxyAdmin,
            address(output.disputeGameFactoryProxy),
            implementation.disputeGameFactoryImpl,
            data
        );
        output.disputeGameFactoryProxy.setImplementation(
            GameTypes.PERMISSIONED_CANNON, IDisputeGame(address(output.permissionedDisputeGame))
        );
        output.disputeGameFactoryProxy.transferOwnership(address(_input.roles.opChainProxyAdminOwner));

        data = encodeAnchorStateRegistryInitializer(_input, output);
        upgradeAndCall(
            output.opChainProxyAdmin,
            address(output.anchorStateRegistryProxy),
            implementation.anchorStateRegistryImpl,
            data
        );

        // -------- Finalize Deployment --------
        // Transfer ownership of the ProxyAdmin from this contract to the specified owner.
        output.opChainProxyAdmin.transferOwnership(_input.roles.opChainProxyAdminOwner);

        emit Deployed(OUTPUT_VERSION, l2ChainId, msg.sender, abi.encode(output));
        return output;
    }

    /// @notice addGameType deploys a new dispute game and links it to the DisputeGameFactory. The inputted _gameConfigs
    /// must be added in ascending GameType order.
    function addGameType(AddGameInput[] memory _gameConfigs) external returns (AddGameOutput[] memory) {
        if (address(this) == address(thisOPCM)) revert OnlyDelegatecall();
        if (_gameConfigs.length == 0) revert InvalidGameConfigs();

        AddGameOutput[] memory outputs = new AddGameOutput[](_gameConfigs.length);
        Blueprints memory bps = thisOPCM.blueprints();

        // Store last game config as an int256 so that we can ensure that the same game config is not added twice.
        // Using int256 generates cheaper, simpler bytecode.
        int256 lastGameConfig = -1;

        for (uint256 i = 0; i < _gameConfigs.length; i++) {
            AddGameInput memory gameConfig = _gameConfigs[i];

            // This conversion is safe because the GameType is a uint32, which will always fit in an int256.
            int256 gameTypeInt = int256(uint256(gameConfig.disputeGameType.raw()));
            // Ensure that the game configs are added in ascending order, and not duplicated.
            if (lastGameConfig >= gameTypeInt) revert InvalidGameConfigs();
            lastGameConfig = gameTypeInt;

            // Grab the FDG from the SystemConfig.
            IFaultDisputeGame fdg = IFaultDisputeGame(
                address(
                    IDisputeGameFactory(gameConfig.systemConfig.disputeGameFactory()).gameImpls(
                        GameTypes.PERMISSIONED_CANNON
                    )
                )
            );
            // Pull out the chain ID.
            uint256 l2ChainId = fdg.l2ChainId();

            // Deploy a new DelayedWETH proxy for this game if one hasn't already been specified. Leaving
            /// gameConfig.delayedWETH as the zero address will cause a new DelayedWETH to be deployed for this game.
            if (address(gameConfig.delayedWETH) == address(0)) {
                outputs[i].delayedWETH = IDelayedWETH(
                    payable(deployProxy(l2ChainId, gameConfig.proxyAdmin, gameConfig.saltMixer, "DelayedWETH"))
                );

                // Initialize the proxy.
                upgradeAndCall(
                    gameConfig.proxyAdmin,
                    address(outputs[i].delayedWETH),
                    thisOPCM.implementations().delayedWETHImpl,
                    abi.encodeCall(IDelayedWETH.initialize, (gameConfig.proxyAdmin.owner(), superchainConfig))
                );
            } else {
                outputs[i].delayedWETH = gameConfig.delayedWETH;
            }

            // The below sections are functionally the same. Both deploy a new dispute game. The dispute game type is
            // either permissioned or permissionless depending on game config.
            if (gameConfig.permissioned) {
                IPermissionedDisputeGame pdg = IPermissionedDisputeGame(address(fdg));
                outputs[i].faultDisputeGame = IFaultDisputeGame(
                    Blueprint.deployFrom(
                        bps.permissionedDisputeGame1,
                        bps.permissionedDisputeGame2,
                        computeSalt(l2ChainId, gameConfig.saltMixer, "PermissionedDisputeGame"),
                        encodePermissionedFDGConstructor(
                            IFaultDisputeGame.GameConstructorParams(
                                gameConfig.disputeGameType,
                                gameConfig.disputeAbsolutePrestate,
                                gameConfig.disputeMaxGameDepth,
                                gameConfig.disputeSplitDepth,
                                gameConfig.disputeClockExtension,
                                gameConfig.disputeMaxClockDuration,
                                gameConfig.vm,
                                outputs[i].delayedWETH,
                                pdg.anchorStateRegistry(),
                                l2ChainId
                            ),
                            pdg.proposer(),
                            pdg.challenger()
                        )
                    )
                );
            } else {
                outputs[i].faultDisputeGame = IFaultDisputeGame(
                    Blueprint.deployFrom(
                        bps.permissionlessDisputeGame1,
                        bps.permissionlessDisputeGame2,
                        computeSalt(l2ChainId, gameConfig.saltMixer, "PermissionlessDisputeGame"),
                        encodePermissionlessFDGConstructor(
                            IFaultDisputeGame.GameConstructorParams(
                                gameConfig.disputeGameType,
                                gameConfig.disputeAbsolutePrestate,
                                gameConfig.disputeMaxGameDepth,
                                gameConfig.disputeSplitDepth,
                                gameConfig.disputeClockExtension,
                                gameConfig.disputeMaxClockDuration,
                                gameConfig.vm,
                                outputs[i].delayedWETH,
                                fdg.anchorStateRegistry(),
                                l2ChainId
                            )
                        )
                    )
                );
            }

            // As a last step, register the new game type with the DisputeGameFactory. If the game type already exists,
            // then its implementation will be overwritten.
            IDisputeGameFactory dgf = IDisputeGameFactory(gameConfig.systemConfig.disputeGameFactory());
            dgf.setImplementation(gameConfig.disputeGameType, IDisputeGame(address(outputs[i].faultDisputeGame)));
            dgf.setInitBond(gameConfig.disputeGameType, gameConfig.initialBond);
        }

        return outputs;
    }

    // -------- Utilities --------

    /// @notice Verifies that all inputs are valid and reverts if any are invalid.
    /// Typically the proxy admin owner is expected to have code, but this is not enforced here.
    function assertValidInputs(DeployInput calldata _input) internal view {
        if (_input.l2ChainId == 0 || _input.l2ChainId == block.chainid) revert InvalidChainId();

        if (_input.roles.opChainProxyAdminOwner == address(0)) revert InvalidRoleAddress("opChainProxyAdminOwner");
        if (_input.roles.systemConfigOwner == address(0)) revert InvalidRoleAddress("systemConfigOwner");
        if (_input.roles.batcher == address(0)) revert InvalidRoleAddress("batcher");
        if (_input.roles.unsafeBlockSigner == address(0)) revert InvalidRoleAddress("unsafeBlockSigner");
        if (_input.roles.proposer == address(0)) revert InvalidRoleAddress("proposer");
        if (_input.roles.challenger == address(0)) revert InvalidRoleAddress("challenger");

        if (_input.startingAnchorRoot.length == 0) revert InvalidStartingAnchorRoot();
    }

    /// @notice Maps an L2 chain ID to an L1 batch inbox address as defined by the standard
    /// configuration's convention. This convention is `versionByte || keccak256(bytes32(chainId))[:19]`,
    /// where || denotes concatenation`, versionByte is 0x00, and chainId is a uint256.
    /// https://specs.optimism.io/protocol/configurability.html#consensus-parameters
    function chainIdToBatchInboxAddress(uint256 _l2ChainId) public pure returns (address) {
        bytes1 versionByte = 0x00;
        bytes32 hashedChainId = keccak256(bytes.concat(bytes32(_l2ChainId)));
        bytes19 first19Bytes = bytes19(hashedChainId);
        return address(uint160(bytes20(bytes.concat(versionByte, first19Bytes))));
    }

    /// @notice Helper method for computing a salt that's used in CREATE2 deployments.
    /// Including the contract name ensures that the resultant address from CREATE2 is unique
    /// across our smart contract system. For example, we deploy multiple proxy contracts
    /// with the same bytecode from this contract, so they each require a unique salt for determinism.
    function computeSalt(
        uint256 _l2ChainId,
        string memory _saltMixer,
        string memory _contractName
    )
        internal
        pure
        returns (bytes32)
    {
        return keccak256(abi.encode(_l2ChainId, _saltMixer, _contractName));
    }

    /// @notice Deterministically deploys a new proxy contract owned by the provided ProxyAdmin.
    /// The salt is computed as a function of the L2 chain ID, the salt mixer and the contract name.
    /// This is required because we deploy many identical proxies, so they each require a unique salt for determinism.
    function deployProxy(
        uint256 _l2ChainId,
        IProxyAdmin _proxyAdmin,
        string memory _saltMixer,
        string memory _contractName
    )
        internal
        returns (address)
    {
        bytes32 salt = computeSalt(_l2ChainId, _saltMixer, _contractName);
        return Blueprint.deployFrom(thisOPCM.blueprints().proxy, salt, abi.encode(_proxyAdmin));
    }

    // -------- Initializer Encoding --------

    /// @notice Helper method for encoding the L1ERC721Bridge initializer data.
    function encodeL1ERC721BridgeInitializer(DeployOutput memory _output)
        internal
        view
        virtual
        returns (bytes memory)
    {
        return abi.encodeCall(IL1ERC721Bridge.initialize, (_output.l1CrossDomainMessengerProxy, superchainConfig));
    }

    /// @notice Helper method for encoding the OptimismPortal initializer data.
    function encodeOptimismPortalInitializer(DeployOutput memory _output)
        internal
        view
        virtual
        returns (bytes memory)
    {
        return abi.encodeCall(
            IOptimismPortal2.initialize,
            (
                _output.disputeGameFactoryProxy,
                _output.systemConfigProxy,
                superchainConfig,
                GameTypes.PERMISSIONED_CANNON
            )
        );
    }

    /// @notice Helper method for encoding the SystemConfig initializer data.
    function encodeSystemConfigInitializer(
        DeployInput memory _input,
        DeployOutput memory _output
    )
        internal
        view
        virtual
        returns (bytes memory)
    {
        (IResourceMetering.ResourceConfig memory referenceResourceConfig, ISystemConfig.Addresses memory opChainAddrs) =
            defaultSystemConfigParams(_input, _output);

        return abi.encodeCall(
            ISystemConfig.initialize,
            (
                _input.roles.systemConfigOwner,
                _input.basefeeScalar,
                _input.blobBasefeeScalar,
                bytes32(uint256(uint160(_input.roles.batcher))), // batcherHash
                _input.gasLimit,
                _input.roles.unsafeBlockSigner,
                referenceResourceConfig,
                chainIdToBatchInboxAddress(_input.l2ChainId),
                opChainAddrs
            )
        );
    }

    /// @notice Helper method for encoding the OptimismMintableERC20Factory initializer data.
    function encodeOptimismMintableERC20FactoryInitializer(DeployOutput memory _output)
        internal
        pure
        virtual
        returns (bytes memory)
    {
        return abi.encodeCall(IOptimismMintableERC20Factory.initialize, (address(_output.l1StandardBridgeProxy)));
    }

    /// @notice Helper method for encoding the L1CrossDomainMessenger initializer data.
    function encodeL1CrossDomainMessengerInitializer(DeployOutput memory _output)
        internal
        view
        virtual
        returns (bytes memory)
    {
        return abi.encodeCall(
            IL1CrossDomainMessenger.initialize,
            (superchainConfig, _output.optimismPortalProxy, _output.systemConfigProxy)
        );
    }

    /// @notice Helper method for encoding the L1StandardBridge initializer data.
    function encodeL1StandardBridgeInitializer(DeployOutput memory _output)
        internal
        view
        virtual
        returns (bytes memory)
    {
        return abi.encodeCall(
            IL1StandardBridge.initialize,
            (_output.l1CrossDomainMessengerProxy, superchainConfig, _output.systemConfigProxy)
        );
    }

    function encodeDisputeGameFactoryInitializer() internal view virtual returns (bytes memory) {
        // This contract must be the initial owner so we can set game implementations, then
        // ownership is transferred after.
        return abi.encodeCall(IDisputeGameFactory.initialize, (address(this)));
    }

    function encodeAnchorStateRegistryInitializer(
        DeployInput memory _input,
        DeployOutput memory _output
    )
        internal
        view
        virtual
        returns (bytes memory)
    {
        OutputRoot memory startingAnchorRoot = abi.decode(_input.startingAnchorRoot, (OutputRoot));
        return abi.encodeCall(
            IAnchorStateRegistry.initialize,
            (superchainConfig, _output.disputeGameFactoryProxy, _output.optimismPortalProxy, startingAnchorRoot)
        );
    }

    function encodeDelayedWETHInitializer(DeployInput memory _input) internal view virtual returns (bytes memory) {
        return abi.encodeCall(IDelayedWETH.initialize, (_input.roles.opChainProxyAdminOwner, superchainConfig));
    }

    function encodePermissionlessFDGConstructor(IFaultDisputeGame.GameConstructorParams memory _params)
        internal
        view
        virtual
        returns (bytes memory)
    {
        bytes memory dataWithSelector = abi.encodeCall(IFaultDisputeGame.__constructor__, (_params));
        return Bytes.slice(dataWithSelector, 4);
    }

    function encodePermissionedFDGConstructor(
        IFaultDisputeGame.GameConstructorParams memory _params,
        address _proposer,
        address _challenger
    )
        internal
        view
        virtual
        returns (bytes memory)
    {
        bytes memory dataWithSelector =
            abi.encodeCall(IPermissionedDisputeGame.__constructor__, (_params, _proposer, _challenger));
        return Bytes.slice(dataWithSelector, 4);
    }

    /// @notice Returns default, standard config arguments for the SystemConfig initializer.
    /// This is used by subclasses to reduce code duplication.
    function defaultSystemConfigParams(
        DeployInput memory, /* _input */
        DeployOutput memory _output
    )
        internal
        view
        virtual
        returns (IResourceMetering.ResourceConfig memory resourceConfig_, ISystemConfig.Addresses memory opChainAddrs_)
    {
        // We use assembly to easily convert from IResourceMetering.ResourceConfig to ResourceMetering.ResourceConfig.
        // This is required because we have not yet fully migrated the codebase to be interface-based.
        IResourceMetering.ResourceConfig memory resourceConfig = Constants.DEFAULT_RESOURCE_CONFIG();
        assembly ("memory-safe") {
            resourceConfig_ := resourceConfig
        }

        opChainAddrs_ = ISystemConfig.Addresses({
            l1CrossDomainMessenger: address(_output.l1CrossDomainMessengerProxy),
            l1ERC721Bridge: address(_output.l1ERC721BridgeProxy),
            l1StandardBridge: address(_output.l1StandardBridgeProxy),
            disputeGameFactory: address(_output.disputeGameFactoryProxy),
            optimismPortal: address(_output.optimismPortalProxy),
            optimismMintableERC20Factory: address(_output.optimismMintableERC20FactoryProxy),
            gasPayingToken: Constants.ETHER
        });

        assertValidContractAddress(opChainAddrs_.l1CrossDomainMessenger);
        assertValidContractAddress(opChainAddrs_.l1ERC721Bridge);
        assertValidContractAddress(opChainAddrs_.l1StandardBridge);
        assertValidContractAddress(opChainAddrs_.disputeGameFactory);
        assertValidContractAddress(opChainAddrs_.optimismPortal);
        assertValidContractAddress(opChainAddrs_.optimismMintableERC20Factory);
    }

    /// @notice Makes an external call to the target to initialize the proxy with the specified data.
    /// First performs safety checks to ensure the target, implementation, and proxy admin are valid.
    function upgradeAndCall(
        IProxyAdmin _proxyAdmin,
        address _target,
        address _implementation,
        bytes memory _data
    )
        internal
    {
        assertValidContractAddress(address(_proxyAdmin));
        assertValidContractAddress(_target);
        assertValidContractAddress(_implementation);

        _proxyAdmin.upgradeAndCall(payable(address(_target)), _implementation, _data);
    }

    function assertValidContractAddress(address _who) internal view {
        if (_who == address(0)) revert AddressNotFound(_who);
        if (_who.code.length == 0) revert AddressHasNoCode(_who);
    }

    /// @notice Returns the blueprint contract addresses.
    function blueprints() public view returns (Blueprints memory) {
        return blueprint;
    }

    /// @notice Returns the implementation contract addresses.
    function implementations() public view returns (Implementations memory) {
        return implementation;
    }
}<|MERGE_RESOLUTION|>--- conflicted
+++ resolved
@@ -4,12 +4,8 @@
 // Libraries
 import { Blueprint } from "src/libraries/Blueprint.sol";
 import { Constants } from "src/libraries/Constants.sol";
-<<<<<<< HEAD
+import { Bytes } from "src/libraries/Bytes.sol";
 import { Claim, Duration, GameType, GameTypes, OutputRoot } from "src/dispute/lib/Types.sol";
-=======
-import { Bytes } from "src/libraries/Bytes.sol";
-import { Claim, Duration, GameType, GameTypes } from "src/dispute/lib/Types.sol";
->>>>>>> 2fb8c66b
 
 // Interfaces
 import { ISemver } from "interfaces/universal/ISemver.sol";
